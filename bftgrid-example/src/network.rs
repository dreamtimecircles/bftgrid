mod utils;

use std::any::Any;

use bftgrid_core::actor::{
    ActorControl, ActorMsg, ActorRef, ActorSystem, AnActorMsg, AnActorRef, Joinable,
    MessageNotSupported, P2PNetworkClient, TypedHandler, UntypedHandler,
};

use bftgrid_mt::{
    get_async_runtime,
    thread::ThreadActorSystem,
    tokio::{TokioActorSystem, TokioP2PNetworkClient, TokioP2PNetworkServer},
};
use tokio::net::UdpSocket;

#[derive(Clone, Debug)]
struct Ping();
impl ActorMsg for Ping {}

#[derive(Debug)]
struct Actor1<ActorSystemT, P2PNetworkT>
where
    ActorSystemT: ActorSystem + 'static,
    P2PNetworkT: P2PNetworkClient,
{
    self_ref: AnActorRef<Ping, Actor1<ActorSystemT, P2PNetworkT>>,
    node_id: String,
    actor_system: ActorSystemT,
    network_out: P2PNetworkT,
    ping_count: u8,
    spawn_count: u8,
}

impl<ActorSystemT, P2PNetworkT> Actor1<ActorSystemT, P2PNetworkT>
where
    ActorSystemT: ActorSystem,
    P2PNetworkT: P2PNetworkClient,
{
    fn new(
        self_ref: AnActorRef<Ping, Actor1<ActorSystemT, P2PNetworkT>>,
        node_id: impl Into<String>,
        actor_system: ActorSystemT,
        network_out: P2PNetworkT,
    ) -> Actor1<ActorSystemT, P2PNetworkT> {
        Actor1 {
            self_ref,
            node_id: node_id.into(),
            actor_system,
            network_out,
            ping_count: 0,
            spawn_count: 0,
        }
    }
}

impl<ActorSystemT, P2PNetworkT> TypedHandler for Actor1<ActorSystemT, P2PNetworkT>
where
    ActorSystemT: ActorSystem + Send + std::fmt::Debug + 'static,
    P2PNetworkT: P2PNetworkClient + Send + std::fmt::Debug + 'static,
{
    type MsgT = Ping;

    fn receive(&mut self, _msg: Ping) -> Option<ActorControl> {
        let ret = match self.ping_count {
            0 => {
                log::info!("Actor1 received first ping, sending ping to Actor2 over the network");
                let mut out = self.network_out.clone();
                let _ = out.attempt_send(Ping {}, &|_msg| Ok(Vec::new()), "localhost:5002");
                log::info!("Actor1 sent ping to Actor2 over the network");
                None
            }
            1 => {
                log::info!("Actor1 received second ping, self-pinging after async work");
                self.actor_system.spawn_async_send(
                    async {
                        log::info!("Actor1 doing async work");
                    },
                    |_| Ping {},
                    self.self_ref.new_ref(),
                    None,
                );
                None
            }
            _ => {
                log::info!("Actor1 received third ping");
                if self.spawn_count < 1 {
                    log::info!("Actor1 spawning");
                    let mut new_ref = self
                        .actor_system
                        .create::<Ping, Actor1<ActorSystemT, P2PNetworkT>>(
                            self.node_id.clone(),
                            self.spawn_count.to_string(),
                        );
                    log::info!("Actor1 setting handler");
                    self.actor_system.set_handler(
                        &mut new_ref,
                        Actor1 {
                            self_ref: self.self_ref.new_ref(),
                            node_id: self.node_id.clone(),
                            actor_system: self.actor_system.clone(),
                            network_out: self.network_out.clone(),
                            ping_count: 3,
                            spawn_count: self.spawn_count + 1,
                        },
                    );
                    log::info!("Actor1 sending to spawned actor");
                    new_ref.send(Ping(), None);
                    log::info!("Actor1 done");
                }
                log::info!("Actor1 exiting");
                Some(ActorControl::Exit())
            }
        };
        self.ping_count += 1;
        ret
    }
}

#[derive(Debug)]
struct Actor2<P2PNetworkT>
where
    P2PNetworkT: P2PNetworkClient,
{
    network_out: P2PNetworkT,
}

impl<P2PNetworkT> Actor2<P2PNetworkT>
where
    P2PNetworkT: P2PNetworkClient,
{
    fn new(network_out: P2PNetworkT) -> Self {
        Actor2 { network_out }
    }
}

impl<P2PNetworkT> TypedHandler for Actor2<P2PNetworkT>
where
    P2PNetworkT: P2PNetworkClient + Send + std::fmt::Debug + 'static,
{
    type MsgT = Ping;

    fn receive(&mut self, msg: Self::MsgT) -> Option<ActorControl> {
        log::info!("Actor2 received ping over the network, replying with a ping over the network");
        let mut out = self.network_out.clone();
        let _ = out.attempt_send(msg, &|_msg| Ok(Vec::new()), "localhost:5001");
        log::info!("Actor2 sent ping reply, exiting");
        Some(ActorControl::Exit())
    }
}

#[derive(Debug)]
struct Node1P2pNetworkInputHandler<ActorSystemT, P2PNetworkT>
where
    ActorSystemT: ActorSystem + 'static,
    P2PNetworkT: P2PNetworkClient,
{
    actor1_ref: AnActorRef<Ping, Actor1<ActorSystemT, P2PNetworkT>>,
}

impl<ActorSystemT, P2PNetworkT> UntypedHandler
    for Node1P2pNetworkInputHandler<ActorSystemT, P2PNetworkT>
where
    ActorSystemT: ActorSystem + std::fmt::Debug + Send + 'static,
    P2PNetworkT: P2PNetworkClient + std::fmt::Debug + Send + 'static,
{
    fn receive_untyped(
        &mut self,
        message: AnActorMsg,
    ) -> Result<Option<ActorControl>, MessageNotSupported> {
        match (message as Box<dyn Any>).downcast::<Ping>() {
            Ok(typed_message) => {
                self.actor1_ref.send(*typed_message, None);
                Result::Ok(None)
            }
            Err(_) => Result::Err(MessageNotSupported()),
        }
    }
}

#[derive(Debug)]
struct Node2P2pNetworkInputHandler<P2PNetworkT>
where
    P2PNetworkT: P2PNetworkClient,
{
    actor2_ref: AnActorRef<Ping, Actor2<P2PNetworkT>>,
}

impl<P2PNetworkT> UntypedHandler for Node2P2pNetworkInputHandler<P2PNetworkT>
where
    P2PNetworkT: P2PNetworkClient + std::fmt::Debug + Send + 'static,
{
    fn receive_untyped(
        &mut self,
        message: AnActorMsg,
    ) -> Result<Option<ActorControl>, MessageNotSupported> {
        match (message as Box<dyn Any>).downcast::<Ping>() {
            Ok(typed_message) => {
                self.actor2_ref.send(*typed_message, None);
                Result::Ok(None)
            }
            Err(_) => Result::Err(MessageNotSupported()),
        }
    }
}

// Components that need a Tokio runtime will reuse the one from the async context, if any,
//  otherwise they will create a new one.
#[tokio::main]
async fn main() {
<<<<<<< HEAD
    utils::setup_logging();
=======
    setup_logging(false);
>>>>>>> da4ecc70
    let async_runtime = get_async_runtime("main");
    let network1 = TokioP2PNetworkClient::new("network1", vec!["localhost:5002"]);
    let network2 = TokioP2PNetworkClient::new("network2", vec!["localhost:5001"]);
    let mut tokio_actor_system = TokioActorSystem::new("tokio-as");
    let mut thread_actor_system = ThreadActorSystem::new("thread-as");
    let mut actor1_ref = tokio_actor_system.create("node1", "actor1");
    let actor1_ref_copy = actor1_ref.new_ref();
    tokio_actor_system.set_handler(
        &mut actor1_ref,
        Actor1::new(
            actor1_ref_copy,
            "node1",
            tokio_actor_system.clone(),
            network1.clone(),
        ),
    );
    let mut actor2_ref = thread_actor_system.create("node2", "actor2");
    thread_actor_system.set_handler(&mut actor2_ref, Actor2::new(network2.clone()));
    let node1 = TokioP2PNetworkServer::new(
        "node1",
        async_runtime.await_async(async {
            UdpSocket::bind("localhost:5001")
                .await
                .expect("Cannot bind")
        }),
    );
    node1
        .start(
            Node1P2pNetworkInputHandler {
                actor1_ref: actor1_ref.new_ref(),
            },
            |_buf| Ok(Ping {}),
            0,
        )
        .unwrap();
    log::info!("Started node1");
    let node2 = TokioP2PNetworkServer::new(
        "node2",
        async_runtime.await_async(async {
            UdpSocket::bind("localhost:5002")
                .await
                .expect("Cannot bind")
        }),
    );
    node2
        .start(
            Node2P2pNetworkInputHandler {
                actor2_ref: actor2_ref.new_ref(),
            },
            |_buf| Ok(Ping {}),
            0,
        )
        .unwrap();
    log::info!("Started node2");
    actor1_ref.send(Ping(), None);
    log::info!(
        "Sent startup ping to actor1; joining actors, stopping servers and joining actor systems"
    );
    actor2_ref.join();
    log::info!("Joined Actor2");
    actor1_ref.join();
    log::info!("Joined Actor1");
    node1.stop();
    log::info!("Stopped node1");
    node2.stop();
    log::info!("Stopped node2");
    tokio_actor_system.join();
    log::info!("Joined Tokio actor system");
    thread_actor_system.join();
    log::info!("Joined Thread actor system");
}

#[cfg(test)]
mod tests {
    use std::{
        collections::HashMap,
        ops::Add,
        time::{Duration, Instant},
    };

    use crate::utils;
    use bftgrid_core::actor::ActorSystem;
    use bftgrid_sim::{NodeDescriptor, Simulation};

    use crate::{Actor1, Actor2, ActorRef, Ping};

    #[test]
    fn simulation() {
<<<<<<< HEAD
        utils::setup_logging();
=======
        setup_logging(true);
>>>>>>> da4ecc70
        let mut topology = HashMap::new();
        topology.insert(
            "localhost:5001".into(),
            NodeDescriptor::new(None::<&str>, Some("actor1")),
        );
        topology.insert(
            "localhost:5002".into(),
            NodeDescriptor::new(None::<&str>, Some("actor2")),
        );
        let start = Instant::now();
        let mut simulation = Simulation::new(topology, start, start.add(Duration::from_secs(100)));
        let mut actor1_ref = simulation.create("localhost:5001", "actor1");
        let actor1_ref_copy = actor1_ref.new_ref();
        simulation.set_handler(
            &mut actor1_ref,
            Actor1::new(
                actor1_ref_copy,
                "localhost:5001",
                simulation.clone(),
                simulation.clone(),
            ),
        );
        let mut actor2_ref = simulation.create("localhost:5002", "actor2");
        simulation.set_handler(&mut actor2_ref, Actor2::new(simulation.clone()));
        actor1_ref.send(Ping(), None);
        let history = simulation.run();
        log::info!("{:?}", history);
    }
}<|MERGE_RESOLUTION|>--- conflicted
+++ resolved
@@ -208,11 +208,7 @@
 //  otherwise they will create a new one.
 #[tokio::main]
 async fn main() {
-<<<<<<< HEAD
-    utils::setup_logging();
-=======
-    setup_logging(false);
->>>>>>> da4ecc70
+    utils::setup_logging(false);
     let async_runtime = get_async_runtime("main");
     let network1 = TokioP2PNetworkClient::new("network1", vec!["localhost:5002"]);
     let network2 = TokioP2PNetworkClient::new("network2", vec!["localhost:5001"]);
@@ -301,11 +297,7 @@
 
     #[test]
     fn simulation() {
-<<<<<<< HEAD
-        utils::setup_logging();
-=======
-        setup_logging(true);
->>>>>>> da4ecc70
+        utils::setup_logging(true);
         let mut topology = HashMap::new();
         topology.insert(
             "localhost:5001".into(),
