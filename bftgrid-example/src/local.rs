mod utils;

use std::marker::PhantomData;

use bftgrid_core::actor::{
    ActorControl, ActorMsg, ActorRef, ActorSystemHandle, Joinable, TypedMsgHandler,
};
use bftgrid_mt::{thread::ThreadActorSystemHandle, tokio::TokioActorSystemHandle};

#[derive(Clone, Debug)]
struct Ping();
impl ActorMsg for Ping {}

#[derive(Clone, Debug)]
struct Actor1ToActor2<Actor1RefT>
where
    Actor1RefT: ActorRef<Ping>,
{
    pub actor1_ref: Actor1RefT,
}

impl<Actor1RefT> ActorMsg for Actor1ToActor2<Actor1RefT> where Actor1RefT: ActorRef<Ping> + 'static {}

#[derive(Debug)]
struct Actor1<ActorSystemT, Actor1RefT, Actor2RefT>
where
    ActorSystemT: ActorSystemHandle + 'static,
    Actor1RefT: ActorRef<Ping> + 'static,
    Actor2RefT: ActorRef<Actor1ToActor2<Actor1RefT>>,
{
    self_ref: Actor1RefT,
    node_id: String,
    actor_system: ActorSystemT,
    actor2_ref: Actor2RefT,
    ping_count: u8,
    spawn_count: u8,
}

impl<ActorSystemT, Actor1RefT, Actor2RefT> Actor1<ActorSystemT, Actor1RefT, Actor2RefT>
where
    ActorSystemT: ActorSystemHandle + std::fmt::Debug + Send,
    Actor1RefT: ActorRef<Ping> + 'static,
    Actor2RefT: ActorRef<Actor1ToActor2<Actor1RefT>>,
{
    fn new(
        self_ref: Actor1RefT,
        node_id: impl Into<String>,
        actor_system: ActorSystemT,
        actor2_ref: Actor2RefT,
    ) -> Actor1<ActorSystemT, Actor1RefT, Actor2RefT> {
        Actor1 {
            self_ref,
            node_id: node_id.into(),
            actor_system,
            actor2_ref,
            ping_count: 0,
            spawn_count: 0,
        }
    }
}

#[derive(Debug)]
struct Actor2<Actor1RefT>
where
    Actor1RefT: ActorRef<Ping>,
{
    _p: PhantomData<Actor1RefT>,
}

impl<Actor1RefT> Actor2<Actor1RefT>
where
    Actor1RefT: ActorRef<Ping>,
{
    fn new() -> Self {
        Actor2 { _p: PhantomData {} }
    }
}

impl<Actor1RefT> TypedMsgHandler<Actor1ToActor2<Actor1RefT>> for Actor2<Actor1RefT>
where
    Actor1RefT: ActorRef<Ping> + 'static,
{
    fn receive(&mut self, mut msg: Actor1ToActor2<Actor1RefT>) -> Option<ActorControl> {
        log::info!("Actor2 received ref, sending ping to it");
        msg.actor1_ref.send(Ping(), None);
        log::info!("Actor2 sent ping, exiting");
        Some(ActorControl::Exit())
    }
}

impl<ActorSystemT, Actor1RefT, Actor2RefT> TypedMsgHandler<Ping>
    for Actor1<ActorSystemT, Actor1RefT, Actor2RefT>
where
    ActorSystemT: ActorSystemHandle + std::fmt::Debug + Send + 'static,
    Actor1RefT: ActorRef<Ping> + 'static,
    Actor2RefT: ActorRef<Actor1ToActor2<Actor1RefT>> + 'static,
{
    fn receive(&mut self, _msg: Ping) -> Option<ActorControl> {
        let ret = match self.ping_count {
            0 => {
                log::info!("Actor1 received first ping, sending ref to Actor2");
                let self_ref = self.self_ref.clone();
                self.actor2_ref.send(
                    Actor1ToActor2 {
                        actor1_ref: self_ref,
                    },
                    None,
                );
                None
            }
            1 => {
                log::info!("Actor1 received second ping, self-pinging after async work");
                self.self_ref.spawn_async_send(
                    async move {
                        log::info!("Actor1 simulating async work");
                        Ping()
                    },
                    None,
                );
                None
            }
            _ => {
                log::info!("Actor1 received third ping");
                log::info!("Actor1 simulating async work");
                if self.spawn_count < 1 {
                    log::info!("Actor1 spawning");
                    let mut new_ref = self.actor_system.create::<Ping>(
                        self.node_id.clone(),
                        self.spawn_count.to_string(),
                        false,
                    );
                    log::info!("Actor1 setting handler");
                    new_ref.set_handler(Box::new(Actor1 {
                        self_ref: self.self_ref.clone(),
                        node_id: self.node_id.clone(),
                        actor_system: self.actor_system.clone(),
                        actor2_ref: self.actor2_ref.clone(),
                        ping_count: 3,
                        spawn_count: self.spawn_count + 1,
                    }));
                    log::info!("Actor1 sending");
                    new_ref.send(Ping(), None);
                    log::info!("Actor1 done");
                }
                log::info!("Actor1 exiting");
                Some(ActorControl::Exit())
            }
        };
        self.ping_count += 1;
        ret
    }
}

struct System<Actor1ActorSystemT, Actor2ActorSystemT>
where
    Actor1ActorSystemT: ActorSystemHandle + std::fmt::Debug + Send + 'static,
    Actor2ActorSystemT: ActorSystemHandle + 'static,
{
    actor1_ref: Actor1ActorSystemT::ActorRefT<Ping>,
    actor2_ref: Actor2ActorSystemT::ActorRefT<Actor1ToActor2<Actor1ActorSystemT::ActorRefT<Ping>>>,
    actor1_actor_system_type: PhantomData<Actor1ActorSystemT>,
}

impl<Actor1ActorSystemT, Actor2ActorSystemT> System<Actor1ActorSystemT, Actor2ActorSystemT>
where
    Actor1ActorSystemT: ActorSystemHandle + std::fmt::Debug + Send + 'static,
    Actor2ActorSystemT: ActorSystemHandle + 'static,
{
    fn new(
        actor1_ref: Actor1ActorSystemT::ActorRefT<Ping>,
        actor2_ref: Actor2ActorSystemT::ActorRefT<
            Actor1ToActor2<Actor1ActorSystemT::ActorRefT<Ping>>,
        >,
    ) -> Self {
        System {
            actor1_ref,
            actor2_ref,
            actor1_actor_system_type: PhantomData {},
        }
    }
}

fn build_system<Actor1ActorSystemT, Actor2ActorSystemT>(
    actor1_actor_system: Actor1ActorSystemT,
    actor2_actor_system: Actor2ActorSystemT,
) -> System<Actor1ActorSystemT, Actor2ActorSystemT>
where
    Actor1ActorSystemT: ActorSystemHandle + std::fmt::Debug + Send + 'static,
    Actor2ActorSystemT: ActorSystemHandle + 'static,
{
    let mut actor1_ref = actor1_actor_system.create("node", "actor1", false);
    let actor1_ref_copy = actor1_ref.clone();
    let mut actor2_ref = actor2_actor_system.create("node", "actor2", false);
    let actor2_ref_copy = actor2_ref.clone();
<<<<<<< HEAD
    actor2_ref.set_handler(Box::new(Actor2::<
        Actor1ActorSystemT,
        Actor1ActorSystemT::ActorRefT<Ping>,
    >::new()));
    actor1_ref.set_handler(Box::new(Actor1::new(
        actor1_ref_copy,
        "node",
        actor1_actor_system.clone(),
        actor2_ref_copy,
    )));
=======
    actor2_actor_system.set_handler(
        &mut actor2_ref,
        Box::new(Actor2::<Actor1ActorSystemT::ActorRefT<Ping>>::new()),
    );
    actor1_actor_system.set_handler(
        &mut actor1_ref,
        Box::new(Actor1::new(
            actor1_ref_copy,
            "node",
            actor1_actor_system.clone(),
            actor2_ref_copy,
        )),
    );
>>>>>>> 6487fa67
    System::new(actor1_ref, actor2_ref)
}

// Components that need a Tokio runtime will reuse the one from the async context, if any,
//  otherwise they will create a new one.
#[tokio::main]
async fn main() {
    utils::setup_logging(false);
    let mut thread_actor_system =
        ThreadActorSystemHandle::new_actor_system("thread-as", None, false);
    let mut tokio_actor_system = TokioActorSystemHandle::new_actor_system("tokio-as", None, false);
    let System {
        mut actor1_ref,
        mut actor2_ref,
        ..
    } = build_system(thread_actor_system.clone(), tokio_actor_system.clone());
    actor1_ref.send(Ping(), None);
    actor2_ref.join();
    log::info!("Joined Actor2");
    actor1_ref.join();
    log::info!("Joined Actor1");
    tokio_actor_system.join();
    thread_actor_system.join();
}

#[cfg(test)]
mod tests {
    use std::{
        collections::HashMap,
        ops::Add,
        time::{Duration, Instant},
    };

    use bftgrid_core::actor::ActorRef;
    use bftgrid_sim::{NodeDescriptor, Simulation};

    use crate::{build_system, utils, Ping, System};

    #[test]
    fn simulation() {
        utils::setup_logging(true);
        let mut topology = HashMap::new();
        topology.insert("node".into(), NodeDescriptor::default());
        let start = Instant::now();
        let simulation = Simulation::new(topology, start, start.add(Duration::from_secs(100)));
        let System { mut actor1_ref, .. } = build_system(simulation.clone(), simulation.clone());
        actor1_ref.send(Ping(), None);
        let history = simulation.run();
        log::info!("{:?}", history);
    }
}<|MERGE_RESOLUTION|>--- conflicted
+++ resolved
@@ -192,32 +192,15 @@
     let actor1_ref_copy = actor1_ref.clone();
     let mut actor2_ref = actor2_actor_system.create("node", "actor2", false);
     let actor2_ref_copy = actor2_ref.clone();
-<<<<<<< HEAD
-    actor2_ref.set_handler(Box::new(Actor2::<
-        Actor1ActorSystemT,
-        Actor1ActorSystemT::ActorRefT<Ping>,
-    >::new()));
+    actor2_ref.set_handler(Box::new(
+        Actor2::<Actor1ActorSystemT::ActorRefT<Ping>>::new(),
+    ));
     actor1_ref.set_handler(Box::new(Actor1::new(
         actor1_ref_copy,
         "node",
         actor1_actor_system.clone(),
         actor2_ref_copy,
     )));
-=======
-    actor2_actor_system.set_handler(
-        &mut actor2_ref,
-        Box::new(Actor2::<Actor1ActorSystemT::ActorRefT<Ping>>::new()),
-    );
-    actor1_actor_system.set_handler(
-        &mut actor1_ref,
-        Box::new(Actor1::new(
-            actor1_ref_copy,
-            "node",
-            actor1_actor_system.clone(),
-            actor2_ref_copy,
-        )),
-    );
->>>>>>> 6487fa67
     System::new(actor1_ref, actor2_ref)
 }
 
